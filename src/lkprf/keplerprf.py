"""Class to work with Kepler data PRF"""

from typing import Tuple, List
import numpy as np
from .utils import channel_to_module_output, LKPRFWarning
from .data import get_kepler_prf_file
import warnings
from scipy.interpolate import RectBivariateSpline

from .prfmodel import PRF
from scipy.interpolate import RectBivariateSpline


class KeplerPRF(PRF):
    """
    A KeplerPRF class. Can be used for Kepler or K2.

    There are 5 PRF measurements (the 4 corners and the center) for each channel.
    The measured PRF is over-sampled by a factor of 50 to enable for sub-pixel interpolation.
    The model is a 550x550 (or 750x750) grid that covers 11x11 (or 15x15) pixels

    https://archive.stsci.edu/missions/kepler/commissioning_prfs/
    """

    def __init__(self, channel: int):
        super().__init__()
        self.channel = channel
        self.mission = "Kepler"
        self._prepare_prf()

    def __repr__(self):
        return f"KeplerPRF Object [Channel {self.channel}]"

    def _get_prf_data(self):
        module, output = channel_to_module_output(self.channel)
        return get_kepler_prf_file(module=module, output=output)

    def check_coordinates(self, targets: List[Tuple], shape: Tuple):
        row, column = self._unpack_targets(targets)
        """Check that coordinates are within bounds, raise warnings otherwise."""
        if (np.atleast_1d(column) < 12).any():
            warnings.warn(
                "`targets` contains collateral pixels: Column(s) < 12",
                LKPRFWarning,
            )

        if ((np.atleast_1d(column) + shape[1]) > 1112).any():
            warnings.warn(
                "`targets` contains collateral pixels: Column(s) > 1112 ",
                LKPRFWarning,
            )
        if (np.atleast_1d(row) < 20).any():
            warnings.warn(
                "`targets` contains collateral pixels: Row(s) < 20",
                LKPRFWarning,
            )
        if ((np.atleast_1d(row) + shape[0]) > 1044).any():
            warnings.warn(
                "`targets` contains collateral pixels: Row(s) > 1044)",
                LKPRFWarning,
            )
<<<<<<< HEAD
        return
    
    def _prepare_supersamp_prf(self, targets: List[Tuple], shape: Tuple):
        row, column = self._unpack_targets(targets)
        # Set the row and column for the model

        # Create one supersampled PRF for each image, used for all targets in the image
=======
        self._update_coordinates(targets=targets, shape=shape)
        return
    
    def _update_coordinates(self, targets: List[Tuple], shape: Tuple):
        row, column = self._unpack_targets(targets)
        # Set the row and column for the model
>>>>>>> ae1e3117
        row, column = np.atleast_1d(row), np.atleast_1d(column)
        row = np.min([np.max([row, row**0 * 20], axis=0), row**0 * 1044], axis=0).mean()
        column = np.min(
            [np.max([column, column**0 * 12], axis=0), column**0 * 1112], axis=0
        ).mean()

        # interpolate the calibrated PRF shape to the target position
        min_prf_weight = 1e-6
        rowdim, coldim = shape[0], shape[1]
        ref_column = column + 0.5 * coldim
        ref_row = row + 0.5 * rowdim
        supersamp_prf = np.zeros(self.PRFdata.shape[1:], dtype="float32")

        # Find the 3 measurements nearest the desired locations
        # Kepler has 5 measurements, so nearest 3 triangulates the measurement
        prf_weights = [
            np.sqrt(
                (ref_column - self.crval1p[i]) ** 2 + (ref_row - self.crval2p[i]) ** 2) 
                for i in range(self.PRFdata.shape[0])
                ]
        idx = np.argpartition(prf_weights, 3)[:3]

        for i in idx:
            if prf_weights[i] < min_prf_weight:
                prf_weights[i] = min_prf_weight
            supersamp_prf += self.PRFdata[i] / prf_weights[i]


        supersamp_prf /= np.nansum(supersamp_prf) * self.cdelt1p[0] * self.cdelt2p[0]
<<<<<<< HEAD

        # Set up the interpolation function
=======
>>>>>>> ae1e3117
        self.interpolate = RectBivariateSpline(self.PRFrow, self.PRFcol, supersamp_prf)
        return<|MERGE_RESOLUTION|>--- conflicted
+++ resolved
@@ -59,7 +59,6 @@
                 "`targets` contains collateral pixels: Row(s) > 1044)",
                 LKPRFWarning,
             )
-<<<<<<< HEAD
         return
     
     def _prepare_supersamp_prf(self, targets: List[Tuple], shape: Tuple):
@@ -67,14 +66,6 @@
         # Set the row and column for the model
 
         # Create one supersampled PRF for each image, used for all targets in the image
-=======
-        self._update_coordinates(targets=targets, shape=shape)
-        return
-    
-    def _update_coordinates(self, targets: List[Tuple], shape: Tuple):
-        row, column = self._unpack_targets(targets)
-        # Set the row and column for the model
->>>>>>> ae1e3117
         row, column = np.atleast_1d(row), np.atleast_1d(column)
         row = np.min([np.max([row, row**0 * 20], axis=0), row**0 * 1044], axis=0).mean()
         column = np.min(
@@ -104,10 +95,42 @@
 
 
         supersamp_prf /= np.nansum(supersamp_prf) * self.cdelt1p[0] * self.cdelt2p[0]
-<<<<<<< HEAD
 
         # Set up the interpolation function
-=======
->>>>>>> ae1e3117
+        self.interpolate = RectBivariateSpline(self.PRFrow, self.PRFcol, supersamp_prf)
+        return
+    
+    def _update_coordinates(self, targets: List[Tuple], shape: Tuple):
+        row, column = self._unpack_targets(targets)
+        # Set the row and column for the model
+        row, column = np.atleast_1d(row), np.atleast_1d(column)
+        row = np.min([np.max([row, row**0 * 20], axis=0), row**0 * 1044], axis=0).mean()
+        column = np.min(
+            [np.max([column, column**0 * 12], axis=0), column**0 * 1112], axis=0
+        ).mean()
+
+        # interpolate the calibrated PRF shape to the target position
+        min_prf_weight = 1e-6
+        rowdim, coldim = shape[0], shape[1]
+        ref_column = column + 0.5 * coldim
+        ref_row = row + 0.5 * rowdim
+        supersamp_prf = np.zeros(self.PRFdata.shape[1:], dtype="float32")
+
+        # Find the 3 measurements nearest the desired locations
+        # Kepler has 5 measurements, so nearest 3 triangulates the measurement
+        prf_weights = [
+            np.sqrt(
+                (ref_column - self.crval1p[i]) ** 2 + (ref_row - self.crval2p[i]) ** 2) 
+                for i in range(self.PRFdata.shape[0])
+                ]
+        idx = np.argpartition(prf_weights, 3)[:3]
+
+        for i in idx:
+            if prf_weights[i] < min_prf_weight:
+                prf_weights[i] = min_prf_weight
+            supersamp_prf += self.PRFdata[i] / prf_weights[i]
+
+
+        supersamp_prf /= np.nansum(supersamp_prf) * self.cdelt1p[0] * self.cdelt2p[0]
         self.interpolate = RectBivariateSpline(self.PRFrow, self.PRFcol, supersamp_prf)
         return