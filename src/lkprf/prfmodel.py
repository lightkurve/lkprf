"""PRF base class"""

from abc import ABC, abstractmethod
from typing import Tuple, List
import numpy.typing as npt
import numpy as np


class PRF(ABC):
    @abstractmethod
    def __init__(self):
        """
        A generic base class object for PRFs. No to be used directly.
        See KeplerPRF and TESSPRF for the instantiable classes.

        Parameters:
        -----------
        column : int
                pixel coordinate of the lower left column value
        row : int
                pixel coordinate of the lower left row value
        shape : tuple
                shape of the resultant PRFs in pixels
        """

    def __repr__(self):
        return "PRF Base Class"

    def __call__(
        self,
        targets: List[Tuple] = [(5.5, 5.5)],
        shape: Tuple = (11, 11),
        origin: Tuple = (0, 0),
    ) -> npt.ArrayLike:
        return self.evaluate(targets=targets, shape=shape, origin=origin)

    def _unpack_targets(self, targets):
        """Take input targets and convert them to row/column arrays"""
        if isinstance(targets, tuple):
            targets = [targets]
        if not isinstance(targets, list):
            raise ValueError("Input a list of targets.")
        if not isinstance(targets[0], tuple):
            raise ValueError(
                "Input targets as tuples with format (row position, column position)."
            )

        target_row, target_column = np.asarray(targets).T
        return target_row, target_column

    def _evaluate(
        self,
        targets: List[Tuple] = [(5.5, 5.5)],
        origin: Tuple = (0, 0),
        shape: Tuple = (11, 11),
        dx=0,
        dy=0,
    ):
        """
        Interpolates the PRF model onto detector coordinates. Hidden function

        Parameters
        ----------
        targets : List of Tuples
            Pixel coordinates of the target(s).
        origin : Tuple
            The (row, column) origin of the image in pixels.
            Combined with shape this sets the extent of the image.
        shape : Tuple
            The (N_row, N_col) shape of the image. 
            Combined with the origin this sets the extent of the image.

        Returns
        -------
        prf : 3D array
            Three dimensional array representing the PRF values parametrized by flux and centroids.
            Has shape (ntargets, shape[0], shape[1])
        """
        
        #self.update_coordinates(targets=targets, shape=shape)
        target_row, target_column = self._unpack_targets(targets)

        # Integer extent from the PRF model
        r1, r2 = int(np.floor(self.PRFrow[0])), int(np.ceil(self.PRFrow[-1]))
        c1, c2 = int(np.floor(self.PRFcol[0])), int(np.ceil(self.PRFcol[-1]))
        # Position in the PRF model for each source position % 1
        delta_row, delta_col = (
<<<<<<< HEAD
            np.arange(r1, r2)[:, None] - np.atleast_1d(target_row) % 1, 
=======
            np.arange(r1, r2)[:, None]  - np.atleast_1d(target_row) % 1,
>>>>>>> ae1e3117
            np.arange(c1, c2)[:, None] - np.atleast_1d(target_column) % 1,
        )

        # prf model for each source, downsampled to pixel grid
        prf = np.asarray(
            [
                self.interpolate(dr, dc, dx=dx, dy=dy)
                for dr, dc in zip(delta_row.T, delta_col.T)
            ]
        )

        prf[np.abs(prf) < 1e-6] = 0

        # Normalize to ensure no flux loss
        if (dx == 0) & (dy == 0):
            # PRF model should sum to one
            prf /= prf.sum(axis=(1, 2))[:, None, None]

        # Insert values into final array of the correct shape
        ar = np.zeros((len(target_column), *shape))
        for idx, r, c, p in zip(range(len(prf)), target_row, target_column, prf):
            # pixel offset for source
            roffset = int(r - r % 1)
            coffset = int(c - c % 1)
            # row and column position for source
            R, C = np.arange(r1 + roffset, r2 + roffset), np.arange(
                c1 + coffset, c2 + coffset
            )
            # check if pixels are in the resultant image
            k = (R >= origin[0]) & (R < (origin[0] + shape[0]))
            j = (C >= origin[1]) & (C < (origin[1] + shape[1]))
            if k.any() & j.any():
                # if yes, insert into the resultant image
                X, Y = np.meshgrid(R[k] - origin[0], C[j] - origin[1], indexing="ij")
                ar[idx, X, Y] = p[k][:, j]
        return ar

    def evaluate(
        self,
        targets: List[Tuple] = [(5.5, 5.5)],
        origin: Tuple = (0, 0),
        shape: Tuple = (11, 11),
    ):
        """
        Interpolates the PRF model onto detector coordinates.

        Parameters
        ----------
        targets : List of Tuples
            Coordinates of the targets
        origin : Tuple
            The origin of the image, combined with shape this sets the extent of the image
        shape : Tuple
            The shape of the image, combined with the origin this sets the extent of the image

        Returns
        -------
        prf : 3D array
            Three dimensional array representing the PRF values parametrized by flux and centroids.
            Has shape (ntargets, shape[0], shape[1])
        """
        self.check_coordinates(targets=targets, shape=shape)
        self._prepare_supersamp_prf(targets=targets, shape=shape)
        return self._evaluate(targets=targets, shape=shape, origin=origin, dx=0, dy=0)

    def gradient(
        self,
        targets: List[Tuple] = [(5.5, 5.5)],
        origin: Tuple = (0, 0),
        shape: Tuple = (11, 11),
    ) -> Tuple:
        """
        Interpolates the gradient of the PRF model onto detector coordinates.

        Parameters
        ----------
        targets : List of Tuples
            Coordinates of the targets
        origin : Tuple
            The origin of the image, combined with shape this sets the extent of the image
        shape : Tuple
            The shape of the image, combined with the origin this sets the extent of the image

        Returns
        -------
        deriv_row, deriv_col : Tuple of two 3D arrays
            This tuple contains two 3D arrays representing the gradient of the PRF values parametrized by flux and centroids.
            Returns (gradient in row, gradient in column). Each array has shape (ntargets, shape[0], shape[1])
        """
        self.check_coordinates(targets=targets, shape=shape)
        self._prepare_supersamp_prf(targets=targets, shape=shape)
        deriv_col = self._evaluate(
            targets=targets, shape=shape, origin=origin, dx=0, dy=1
        )
        deriv_row = self._evaluate(
            targets=targets, shape=shape, origin=origin, dx=1, dy=0
        )
        return deriv_row, deriv_col

    @abstractmethod
    def _get_prf_data(self):
        """Method to open PRF files for given mission"""
        pass

    def _prepare_prf(self):
        """
        Sets up the PRF model interpolation by reading in the relevant files,
        and combining them by weighting them by distance to the location on the CCD of interest
        """

        hdulist = self._get_prf_data()
        self.date = hdulist[0].read_header()['DATE']
        PRFdata, crval1p, crval2p, cdelt1p, cdelt2p = [], [], [], [], []
        for hdu in hdulist[1:]:
            PRFdata.append(hdu.read())
            hdr = hdu.read_header()
            crval1p.append(hdr["CRVAL1P"])
            crval2p.append(hdr["CRVAL2P"])
            cdelt1p.append(hdr["CDELT1P"])
            cdelt2p.append(hdr["CDELT2P"])

        PRFdata, crval1p, crval2p, cdelt1p, cdelt2p = (
            np.asarray(PRFdata),
            np.asarray(crval1p),
            np.asarray(crval2p),
            np.asarray(cdelt1p),
            np.asarray(cdelt2p),
        )
        PRFdata /= PRFdata.sum(axis=(1, 2))[:, None, None]

        PRFcol = np.arange(0.5, np.shape(PRFdata[0])[1] + 0.5)
        PRFrow = np.arange(0.5, np.shape(PRFdata[0])[0] + 0.5)

        # Shifts pixels so it is in pixel units centered on 0
        PRFcol = (PRFcol - np.size(PRFcol) / 2) * cdelt1p[0]
        PRFrow = (PRFrow - np.size(PRFrow) / 2) * cdelt2p[0]


        (
            self.PRFrow,
            self.PRFcol,
            self.PRFdata,
            self.crval1p,
            self.crval2p,
            self.cdelt1p,
            self.cdelt2p,
        ) = (PRFrow, PRFcol, PRFdata, crval1p, crval2p, cdelt1p, cdelt2p)



    @abstractmethod
    def check_coordinates(self, targets, shape):
        """Method to check if selected pxels contain collatoral pixels

        Wrap this parent method, use the public method to check that e.g. targets are in bounds.
        Provide a warning if pixels are out of bounds
        """
        pass

    @abstractmethod
    def _prepare_supersamp_prf(self, targets, shape):
        """Method to update the interpolation function

        This method sets up the RectBivariateSpline function to interpolate the supersampled PRF
        """
        pass<|MERGE_RESOLUTION|>--- conflicted
+++ resolved
@@ -85,11 +85,7 @@
         c1, c2 = int(np.floor(self.PRFcol[0])), int(np.ceil(self.PRFcol[-1]))
         # Position in the PRF model for each source position % 1
         delta_row, delta_col = (
-<<<<<<< HEAD
-            np.arange(r1, r2)[:, None] - np.atleast_1d(target_row) % 1, 
-=======
-            np.arange(r1, r2)[:, None]  - np.atleast_1d(target_row) % 1,
->>>>>>> ae1e3117
+            np.arange(r1, r2)[:, None] - np.atleast_1d(target_row) % 1,
             np.arange(c1, c2)[:, None] - np.atleast_1d(target_column) % 1,
         )
 
